--- conflicted
+++ resolved
@@ -116,11 +116,7 @@
           }
         } yield refs
 
-<<<<<<< HEAD
       case ast.Return(distinct, ast.ReturnItems(_, items), _, _, _, _) =>
-=======
-      case ast.Return(_, ast.ReturnItems(_, items), _, _, _, _, _) =>
->>>>>>> 6b6e2c75
         for {
           fieldExprs <- EffMonad[R].sequence(items.map(convertReturnItem[R]).toVector)
           context <- get[R, IRBuilderContext]
@@ -139,20 +135,12 @@
     }
   }
 
-<<<<<<< HEAD
   private def registerProjectBlock(context: IRBuilderContext, fieldExprs: Vector[(Field, Expr)], given: AllGiven[Expr] = AllGiven[Expr](), distinct: Boolean = false) = {
-=======
-  private def registerProjectBlock(context: IRBuilderContext, fieldExprs: Vector[(IRField, Expr)], given: AllGiven[Expr] = AllGiven[Expr]()) = {
->>>>>>> 6b6e2c75
     val blockRegistry = context.blocks
     val binds = ProjectedFields(fieldExprs.toMap)
 
     val after = blockRegistry.lastAdded.toSet
-<<<<<<< HEAD
     val projs = ProjectBlock[Expr](after, binds, given, graph = context.graphBlock, distinct)
-=======
-    val projs = ProjectBlock[Expr](after, binds, given, source = context.graphBlock)
->>>>>>> 6b6e2c75
 
     blockRegistry.register(projs)
   }
