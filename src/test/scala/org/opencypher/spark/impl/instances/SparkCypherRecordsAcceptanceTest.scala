--- conflicted
+++ resolved
@@ -11,17 +11,19 @@
 
 class SparkCypherRecordsAcceptanceTest extends TestSuiteImpl with TestSession.Fixture {
 
-<<<<<<< HEAD
   test("less than") {
     // When
     val result = smallSpace.base.cypher("MATCH (a:User)-[r:ATTENDED]->() WHERE r.guests < a.id  RETURN a.id")
 
     // Then
-=======
+    result.records shouldHaveSize 4832 andContain 116765532
+  }
+
   test("subtraction") {
+    // When
     val result = smallSpace.base.cypher("MATCH (a:User)-[r:ATTENDED]->() RETURN a.id - r.guests")
 
->>>>>>> 243ec565
+    // Then
     result.records shouldHaveSize 4832 andContain 116765532
   }
 
